--- conflicted
+++ resolved
@@ -53,9 +53,5 @@
     "vite-plugin-dts": "^3.7.0",
     "vitest": "1.1.3"
   },
-<<<<<<< HEAD
-  "packageManager": "pnpm@9.3.0"
-=======
   "packageManager": "pnpm@9.12.1"
->>>>>>> a6c8e3ed
 }