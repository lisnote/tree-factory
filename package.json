{
  "name": "tree-factory",
<<<<<<< HEAD
  "version": "1.0.2",
=======
  "version": "1.0.4",
>>>>>>> 131c6b18
  "description": "Powerful functions for various tree operations.",
  "keywords": [
    "node",
    "browser",
    "library",
    "tree",
    "util"
  ],
  "license": "MIT",
  "author": {
    "name": "lisnote",
    "email": "lisnote@lisnote.com",
    "url": "https://github.com/lisnote"
  },
  "homepage": "https://github.com/lisnote/tree-factory",
  "files": [
    "dist"
  ],
  "type": "module",
  "types": "./dist/index.d.ts",
  "exports": {
    ".": {
      "import": "./dist/index.js",
      "require": "./dist/index.umd.cjs"
    }
  },
  "scripts": {
    "test": "vitest --typecheck",
    "build": "vite build",
    "lint": "pnpm lint:prettier && pnpm lint:eslint",
    "lint:prettier": "prettier --write  \"./**/*.ts\" --ignore-path .gitignore",
    "lint:eslint": "eslint \"./**/{\\.*,*}.ts\" --fix --ignore-path .gitignore",
    "prepare": "husky install"
  },
  "devDependencies": {
    "@commitlint/cli": "^18.4.4",
    "@commitlint/config-conventional": "^18.4.4",
    "@types/lodash-es": "^4.17.12",
    "@types/node": "^18.19.6",
    "@typescript-eslint/eslint-plugin": "^6.18.1",
    "@typescript-eslint/parser": "^6.18.1",
    "eslint": "~8.26.0",
    "eslint-config-prettier": "^9.1.0",
    "husky": "^8.0.3",
    "lint-staged": "^15.2.0",
    "lodash-es": "^4.17.21",
    "prettier": "^3.1.1",
    "typescript": "^5.3.3",
    "vite": "^5.0.11",
    "vite-plugin-dts": "^3.7.0",
    "vitest": "1.1.3"
  }
}<|MERGE_RESOLUTION|>--- conflicted
+++ resolved
@@ -1,10 +1,6 @@
 {
   "name": "tree-factory",
-<<<<<<< HEAD
-  "version": "1.0.2",
-=======
   "version": "1.0.4",
->>>>>>> 131c6b18
   "description": "Powerful functions for various tree operations.",
   "keywords": [
     "node",
